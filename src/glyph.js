// The Glyph object

'use strict';

var check = require('./check');
var draw = require('./draw');
var path = require('./path');

// A Glyph is an individual mark that often corresponds to a character.
// Some glyphs, such as ligatures, are a combination of many characters.
// Glyphs are the basic building blocks of a fonth.
//
// The `Glyph` class contains utility methods for drawing the path and its points.
function Glyph(options) {
    this.font = options.font || null;
    this.index = options.index || 0;
    this.xMin = options.xMin || 0;
    this.yMin = options.yMin || 0;
    this.xMax = options.xMax || 0;
    this.yMax = options.yMax || 0;
    this.advanceWidth = options.advanceWidth || 0;
    this.path = options.path || null;
}

// Convert the glyph to a Path we can draw on a drawing context.
//
// x - Horizontal position of the glyph. (default: 0)
// y - Vertical position of the *baseline* of the glyph. (default: 0)
// fontSize - Font size, in pixels (default: 72).
Glyph.prototype.getPath = function (x, y, fontSize) {
    var scale, p, commands, cmd;
    x = x !== undefined ? x : 0;
    y = y !== undefined ? y : 0;
    fontSize = fontSize !== undefined ? fontSize : 72;
    scale = 1 / this.font.unitsPerEm * fontSize;
    p = new path.Path();
    commands = this.path.commands;
    for (var i = 0; i < commands.length; i += 1) {
        cmd = commands[i];
        if (cmd.type === 'M') {
            p.moveTo(x + (cmd.x * scale), y + (cmd.y * scale));
        } else if (cmd.type === 'L') {
            p.lineTo(x + (cmd.x * scale), y + (cmd.y * scale));
        } else if (cmd.type === 'Q') {
            p.quadraticCurveTo(x + (cmd.x1 * scale), y + (cmd.y1 * scale),
                               x + (cmd.x * scale), y + (cmd.y * scale));
        } else if (cmd.type === 'C') {
            p.curveTo(x + (cmd.x1 * scale), y + (cmd.y1 * scale),
                      x + (cmd.x2 * scale), y + (cmd.y2 * scale),
                      x + (cmd.x * scale), y + (cmd.y * scale));
        } else if (cmd.type === 'Z') {
            p.closePath();
        }
    }
    return p;
};

// Split the glyph into contours.
// This function is here for backwards compatibility, and to
// provide raw access to the TrueType glyph outlines.
Glyph.prototype.getContours = function () {
    var contours, currentContour, i, pt;
    if (this.points === undefined) {
        return [];
    }
    contours = [];
    currentContour = [];
    for (i = 0; i < this.points.length; i += 1) {
        pt = this.points[i];
        currentContour.push(pt);
        if (pt.lastPointOfContour) {
            contours.push(currentContour);
            currentContour = [];
        }
    }
    check.argument(currentContour.length === 0, 'There are still points left in the current contour.');
    return contours;
};

// Draw the glyph on the given context.
//
// ctx - The drawing context.
// x - Horizontal position of the glyph. (default: 0)
// y - Vertical position of the *baseline* of the glyph. (default: 0)
// fontSize - Font size, in pixels (default: 72).
Glyph.prototype.draw = function (ctx, x, y, fontSize) {
    this.getPath(x, y, fontSize).draw(ctx);
};

// Draw the points of the glyph.
// On-curve points will be drawn in blue, off-curve points will be drawn in red.
//
// ctx - The drawing context.
// x - Horizontal position of the glyph. (default: 0)
// y - Vertical position of the *baseline* of the glyph. (default: 0)
// fontSize - Font size, in pixels (default: 72).
Glyph.prototype.drawPoints = function (ctx, x, y, fontSize) {

    function drawCircles(l, x, y, scale) {
        var j, PI_SQ = Math.PI * 2;
        ctx.beginPath();
        for (j = 0; j < l.length; j += 1) {
            ctx.moveTo(x + (l[j].x * scale), y + (-l[j].y * scale));
            ctx.arc(x + (l[j].x * scale), y + (-l[j].y * scale), 2, 0, PI_SQ, false);
        }
        ctx.closePath();
        ctx.fill();
    }

    var scale, i, blueCircles, redCircles, path, cmd;
    x = x !== undefined ? x : 0;
    y = y !== undefined ? y : 0;
    fontSize = fontSize !== undefined ? fontSize : 24;
    scale = 1 / this.font.unitsPerEm * fontSize;

    blueCircles = [];
    redCircles = [];
    path = this.path;
    for (i = 0; i < path.commands.length; i += 1) {
        cmd = path.commands[i];
        if (cmd.x !== undefined) {
            blueCircles.push({x: cmd.x, y: -cmd.y});
        }
        if (cmd.x1 !== undefined) {
            redCircles.push({x: cmd.x1, y: -cmd.y1});
        }
        if (cmd.x2 !== undefined) {
            redCircles.push({x: cmd.x2, y: -cmd.y2});
        }
    }

    ctx.fillStyle = 'blue';
    drawCircles(blueCircles, x, y, scale);
    ctx.fillStyle = 'red';
    drawCircles(redCircles, x, y, scale);
};

// Draw lines indicating important font measurements.
// Black lines indicate the origin of the coordinate system (point 0,0).
// Blue lines indicate the glyph bounding box.
// Green line indicates the advance width of the glyph.
//
// ctx - The drawing context.
// x - Horizontal position of the glyph. (default: 0)
// y - Vertical position of the *baseline* of the glyph. (default: 0)
// fontSize - Font size, in pixels (default: 72).
Glyph.prototype.drawMetrics = function (ctx, x, y, fontSize) {
    var scale;
    x = x !== undefined ? x : 0;
    y = y !== undefined ? y : 0;
    fontSize = fontSize !== undefined ? fontSize : 24;
    scale = 1 / this.font.unitsPerEm * fontSize;
    ctx.lineWidth = 1;
    // Draw the origin
    ctx.strokeStyle = 'black';
    draw.line(ctx, x, -10000, x, 10000);
    draw.line(ctx, -10000, y, 10000, y);
    // Draw the glyph box
    ctx.strokeStyle = 'blue';
    draw.line(ctx, x + (this.xMin * scale), -10000, x + (this.xMin * scale), 10000);
    draw.line(ctx, x + (this.xMax * scale), -10000, x + (this.xMax * scale), 10000);
    draw.line(ctx, -10000, y + (-this.yMin * scale), 10000, y + (-this.yMin * scale));
    draw.line(ctx, -10000, y + (-this.yMax * scale), 10000, y + (-this.yMax * scale));
    // Draw the advance width
    ctx.strokeStyle = 'green';
    draw.line(ctx, x + (this.advanceWidth * scale), -10000, x + (this.advanceWidth * scale), 10000);
};

<<<<<<< HEAD
// A concrete implementation of glyph for TrueType outline data.
function TrueTypeGlyph(font, index) {
    Glyph.call(this);
    this.font = font;
    this.index = index;
    this.numberOfContours = 0;
    this.xMin = this.yMin = this.xMax = this.yMax = 0;
    this.advanceWidth = 0;
    this.points = [];
}

TrueTypeGlyph.prototype = new Glyph();
TrueTypeGlyph.prototype.constructor = TrueTypeGlyph;

// Split the glyph into contours.
TrueTypeGlyph.prototype.getContours = function () {
    var contours, currentContour, i, pt;
    contours = [];
    currentContour = [];
    for (i = 0; i < this.points.length; i += 1) {
        pt = this.points[i];
        currentContour.push(pt);
        if (pt.lastPointOfContour) {
            contours.push(currentContour);
            currentContour = [];
        }
    }
    check.argument(currentContour.length === 0, 'There are still points left in the current contour.');
    return contours;
};

// Convert the glyph to a Path we can draw on a drawing context.
//
// x - Horizontal position of the glyph. (default: 0)
// y - Vertical position of the *baseline* of the glyph. (default: 0)
// fontSize - Font size, in pixels (default: 72).
TrueTypeGlyph.prototype.getPath = function (x, y, fontSize) {
    var scale, p, contours, i, realFirstPoint, j, contour, pt, firstPt,
        prevPt, midPt, curvePt, lastPt;
    x = x !== undefined ? x : 0;
    y = y !== undefined ? y : 0;
    fontSize = fontSize !== undefined ? fontSize : 72;
    scale = 1 / this.font.unitsPerEm * fontSize;
    p = new path.Path();
    if (!this.points) {
        return p;
    }
    contours = this.getContours();
    for (i = 0; i < contours.length; i += 1) {
        contour = contours[i];
        firstPt = contour[0];
        lastPt = contour[contour.length - 1];
        if (firstPt.onCurve) {
            curvePt = null;
            // The first point will be consumed by the moveTo command,
            // so skip it in the loop.
            realFirstPoint = true;
        } else {
            if (lastPt.onCurve) {
                // If the first point is off-curve and the last point is on-curve,
                // start at the last point.
                firstPt = lastPt;
            } else {
                // If both first and last points are off-curve, start at their middle.
                firstPt = { x: (firstPt.x + lastPt.x) / 2, y: (firstPt.y + lastPt.y) / 2 };
            }
            curvePt = firstPt;
            // The first point is synthesized, so don't skip the real first point.
            realFirstPoint = false;
        }
        p.moveTo(x + (firstPt.x * scale), y + (-firstPt.y * scale));

        for (j = realFirstPoint ? 1 : 0; j < contour.length; j += 1) {
            pt = contour[j];
            prevPt = j === 0 ? firstPt : contour[j - 1];
            if (prevPt.onCurve && pt.onCurve) {
                // This is a straight line.
                p.lineTo(x + (pt.x * scale), y + (-pt.y * scale));
            } else if (prevPt.onCurve && !pt.onCurve) {
                curvePt = pt;
            } else if (!prevPt.onCurve && !pt.onCurve) {
                midPt = { x: (prevPt.x + pt.x) / 2, y: (prevPt.y + pt.y) / 2 };
                p.quadraticCurveTo(x + (prevPt.x * scale), y + (-prevPt.y * scale), x + (midPt.x * scale), y + (-midPt.y * scale));
                curvePt = pt;
            } else if (!prevPt.onCurve && pt.onCurve) {
                // Previous point off-curve, this point on-curve.
                p.quadraticCurveTo(x + (curvePt.x * scale), y + (-curvePt.y * scale), x + (pt.x * scale), y + (-pt.y * scale));
                curvePt = null;
            } else {
                throw new Error('Invalid state.');
            }
        }
        if (firstPt !== lastPt) {
            // Connect the last and first points
            if (curvePt) {
                p.quadraticCurveTo(x + (curvePt.x * scale), y + (-curvePt.y * scale), x + (firstPt.x * scale), y + (-firstPt.y * scale));
            } else {
                p.lineTo(x + (firstPt.x * scale), y + (-firstPt.y * scale));
            }
        }
    }
    p.closePath();
    return p;
};

// A concrete implementation of glyph for PostScript Type 2 (CFF) outline data.
function CffGlyph(font, index) {
    Glyph.call(this);
    this.font = font;
    this.index = index;
    this.numberOfContours = 0;
    this.xMin = this.yMin = this.xMax = this.yMax = 0;
    this.advanceWidth = font.defaultWidthX;
    this.path = null;
}

CffGlyph.prototype = new Glyph();
CffGlyph.prototype.constructor = CffGlyph;

// Convert the glyph to a Path we can draw on a drawing context.
//
// x - Horizontal position of the glyph. (default: 0)
// y - Vertical position of the *baseline* of the glyph. (default: 0)
// fontSize - Font size, in pixels (default: 72).
CffGlyph.prototype.getPath = function (x, y, fontSize) {
    var scale, newPath, i, cmd;
    x = x !== undefined ? x : 0;
    y = y !== undefined ? y : 0;
    fontSize = fontSize !== undefined ? fontSize : 72;
    scale = 1 / this.font.unitsPerEm * fontSize;
    newPath = new path.Path();
    for (i = 0; i < this.path.commands.length; i += 1) {
        cmd = this.path.commands[i];
        if (cmd.type === 'M') {
            newPath.moveTo(x + (cmd.x * scale), y + (cmd.y * scale));
        } else if (cmd.type === 'L') {
            newPath.lineTo(x + (cmd.x * scale), y + (cmd.y * scale));
        } else if (cmd.type === 'C') {
            newPath.bezierCurveTo(x + (cmd.x1 * scale), y + (cmd.y1 * scale),
                x + (cmd.x2 * scale), y + (cmd.y2 * scale),
                x + (cmd.x * scale), y + (cmd.y * scale));
        } else if (cmd.type === 'Q') {
            newPath.quadraticCurveTo(x + (cmd.x1 * scale), y + (cmd.y1 * scale),
                x + (cmd.x * scale), y + (cmd.y * scale));
        } else if (cmd.type === 'Z') {
            newPath.closePath();
        }
    }
    return newPath;
};

exports.Glyph = Glyph;
exports.TrueTypeGlyph = TrueTypeGlyph;
exports.CffGlyph = CffGlyph;
=======
exports.Glyph = Glyph;
>>>>>>> eed4982d
<|MERGE_RESOLUTION|>--- conflicted
+++ resolved
@@ -166,161 +166,4 @@
     draw.line(ctx, x + (this.advanceWidth * scale), -10000, x + (this.advanceWidth * scale), 10000);
 };
 
-<<<<<<< HEAD
-// A concrete implementation of glyph for TrueType outline data.
-function TrueTypeGlyph(font, index) {
-    Glyph.call(this);
-    this.font = font;
-    this.index = index;
-    this.numberOfContours = 0;
-    this.xMin = this.yMin = this.xMax = this.yMax = 0;
-    this.advanceWidth = 0;
-    this.points = [];
-}
-
-TrueTypeGlyph.prototype = new Glyph();
-TrueTypeGlyph.prototype.constructor = TrueTypeGlyph;
-
-// Split the glyph into contours.
-TrueTypeGlyph.prototype.getContours = function () {
-    var contours, currentContour, i, pt;
-    contours = [];
-    currentContour = [];
-    for (i = 0; i < this.points.length; i += 1) {
-        pt = this.points[i];
-        currentContour.push(pt);
-        if (pt.lastPointOfContour) {
-            contours.push(currentContour);
-            currentContour = [];
-        }
-    }
-    check.argument(currentContour.length === 0, 'There are still points left in the current contour.');
-    return contours;
-};
-
-// Convert the glyph to a Path we can draw on a drawing context.
-//
-// x - Horizontal position of the glyph. (default: 0)
-// y - Vertical position of the *baseline* of the glyph. (default: 0)
-// fontSize - Font size, in pixels (default: 72).
-TrueTypeGlyph.prototype.getPath = function (x, y, fontSize) {
-    var scale, p, contours, i, realFirstPoint, j, contour, pt, firstPt,
-        prevPt, midPt, curvePt, lastPt;
-    x = x !== undefined ? x : 0;
-    y = y !== undefined ? y : 0;
-    fontSize = fontSize !== undefined ? fontSize : 72;
-    scale = 1 / this.font.unitsPerEm * fontSize;
-    p = new path.Path();
-    if (!this.points) {
-        return p;
-    }
-    contours = this.getContours();
-    for (i = 0; i < contours.length; i += 1) {
-        contour = contours[i];
-        firstPt = contour[0];
-        lastPt = contour[contour.length - 1];
-        if (firstPt.onCurve) {
-            curvePt = null;
-            // The first point will be consumed by the moveTo command,
-            // so skip it in the loop.
-            realFirstPoint = true;
-        } else {
-            if (lastPt.onCurve) {
-                // If the first point is off-curve and the last point is on-curve,
-                // start at the last point.
-                firstPt = lastPt;
-            } else {
-                // If both first and last points are off-curve, start at their middle.
-                firstPt = { x: (firstPt.x + lastPt.x) / 2, y: (firstPt.y + lastPt.y) / 2 };
-            }
-            curvePt = firstPt;
-            // The first point is synthesized, so don't skip the real first point.
-            realFirstPoint = false;
-        }
-        p.moveTo(x + (firstPt.x * scale), y + (-firstPt.y * scale));
-
-        for (j = realFirstPoint ? 1 : 0; j < contour.length; j += 1) {
-            pt = contour[j];
-            prevPt = j === 0 ? firstPt : contour[j - 1];
-            if (prevPt.onCurve && pt.onCurve) {
-                // This is a straight line.
-                p.lineTo(x + (pt.x * scale), y + (-pt.y * scale));
-            } else if (prevPt.onCurve && !pt.onCurve) {
-                curvePt = pt;
-            } else if (!prevPt.onCurve && !pt.onCurve) {
-                midPt = { x: (prevPt.x + pt.x) / 2, y: (prevPt.y + pt.y) / 2 };
-                p.quadraticCurveTo(x + (prevPt.x * scale), y + (-prevPt.y * scale), x + (midPt.x * scale), y + (-midPt.y * scale));
-                curvePt = pt;
-            } else if (!prevPt.onCurve && pt.onCurve) {
-                // Previous point off-curve, this point on-curve.
-                p.quadraticCurveTo(x + (curvePt.x * scale), y + (-curvePt.y * scale), x + (pt.x * scale), y + (-pt.y * scale));
-                curvePt = null;
-            } else {
-                throw new Error('Invalid state.');
-            }
-        }
-        if (firstPt !== lastPt) {
-            // Connect the last and first points
-            if (curvePt) {
-                p.quadraticCurveTo(x + (curvePt.x * scale), y + (-curvePt.y * scale), x + (firstPt.x * scale), y + (-firstPt.y * scale));
-            } else {
-                p.lineTo(x + (firstPt.x * scale), y + (-firstPt.y * scale));
-            }
-        }
-    }
-    p.closePath();
-    return p;
-};
-
-// A concrete implementation of glyph for PostScript Type 2 (CFF) outline data.
-function CffGlyph(font, index) {
-    Glyph.call(this);
-    this.font = font;
-    this.index = index;
-    this.numberOfContours = 0;
-    this.xMin = this.yMin = this.xMax = this.yMax = 0;
-    this.advanceWidth = font.defaultWidthX;
-    this.path = null;
-}
-
-CffGlyph.prototype = new Glyph();
-CffGlyph.prototype.constructor = CffGlyph;
-
-// Convert the glyph to a Path we can draw on a drawing context.
-//
-// x - Horizontal position of the glyph. (default: 0)
-// y - Vertical position of the *baseline* of the glyph. (default: 0)
-// fontSize - Font size, in pixels (default: 72).
-CffGlyph.prototype.getPath = function (x, y, fontSize) {
-    var scale, newPath, i, cmd;
-    x = x !== undefined ? x : 0;
-    y = y !== undefined ? y : 0;
-    fontSize = fontSize !== undefined ? fontSize : 72;
-    scale = 1 / this.font.unitsPerEm * fontSize;
-    newPath = new path.Path();
-    for (i = 0; i < this.path.commands.length; i += 1) {
-        cmd = this.path.commands[i];
-        if (cmd.type === 'M') {
-            newPath.moveTo(x + (cmd.x * scale), y + (cmd.y * scale));
-        } else if (cmd.type === 'L') {
-            newPath.lineTo(x + (cmd.x * scale), y + (cmd.y * scale));
-        } else if (cmd.type === 'C') {
-            newPath.bezierCurveTo(x + (cmd.x1 * scale), y + (cmd.y1 * scale),
-                x + (cmd.x2 * scale), y + (cmd.y2 * scale),
-                x + (cmd.x * scale), y + (cmd.y * scale));
-        } else if (cmd.type === 'Q') {
-            newPath.quadraticCurveTo(x + (cmd.x1 * scale), y + (cmd.y1 * scale),
-                x + (cmd.x * scale), y + (cmd.y * scale));
-        } else if (cmd.type === 'Z') {
-            newPath.closePath();
-        }
-    }
-    return newPath;
-};
-
-exports.Glyph = Glyph;
-exports.TrueTypeGlyph = TrueTypeGlyph;
-exports.CffGlyph = CffGlyph;
-=======
-exports.Glyph = Glyph;
->>>>>>> eed4982d
+exports.Glyph = Glyph;